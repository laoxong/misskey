name: Publish Docker image (develop)

on:
  push:
    branches:
      - develop
  workflow_dispatch:

env:
  REGISTRY_IMAGE: misskey/misskey

jobs:
  # see https://docs.docker.com/build/ci/github-actions/multi-platform/#distribute-build-across-multiple-runners
  build:
    name: Build
    runs-on: ubuntu-latest
<<<<<<< HEAD
    if: github.repository == 'laoxong/misskey'
=======
    strategy:
      fail-fast: false
      matrix:
        platform:
          - linux/amd64
          - linux/arm64
    if: github.repository == 'misskey-dev/misskey'
>>>>>>> 96c7c85a
    steps:
      - name: Prepare
        run: |
          platform=${{ matrix.platform }}
          echo "PLATFORM_PAIR=${platform//\//-}" >> $GITHUB_ENV
      - name: Check out the repo
        uses: actions/checkout@v4.1.1
      - name: Set up Docker Buildx
<<<<<<< HEAD
        id: buildx
        uses: docker/setup-buildx-action@v3.0.0
        with:
          platforms: linux/amd64,linux/arm64
      - name: Docker meta
        id: meta
        uses: docker/metadata-action@v5
        with:
          images: laoxong/misskey
=======
        uses: docker/setup-buildx-action@v3
>>>>>>> 96c7c85a
      - name: Log in to Docker Hub
        uses: docker/login-action@v3
        with:
          username: ${{ secrets.DOCKER_USERNAME }}
          password: ${{ secrets.DOCKER_PASSWORD }}
      - name: Build and push by digest
        id: build
        uses: docker/build-push-action@v5
        with:
          context: .
          push: true
          platforms: ${{ matrix.platform }}
          provenance: false
<<<<<<< HEAD
          tags: laoxong/misskey:develop
=======
>>>>>>> 96c7c85a
          labels: develop
          cache-from: type=gha
          cache-to: type=gha,mode=max
          outputs: type=image,name=${{ env.REGISTRY_IMAGE }},push-by-digest=true,name-canonical=true,push=true
      - name: Export digest
        run: |
          mkdir -p /tmp/digests
          digest="${{ steps.build.outputs.digest }}"
          touch "/tmp/digests/${digest#sha256:}"
      - name: Upload digest
        uses: actions/upload-artifact@v4
        with:
          name: digests-${{ env.PLATFORM_PAIR }}
          path: /tmp/digests/*
          if-no-files-found: error
          retention-days: 1

  merge:
    runs-on: ubuntu-latest
    needs:
      - build
    steps:
      - name: Download digests
        uses: actions/download-artifact@v4
        with:
          path: /tmp/digests
          pattern: digests-*
          merge-multiple: true
      - name: Set up Docker Buildx
        uses: docker/setup-buildx-action@v3
      - name: Login to Docker Hub
        uses: docker/login-action@v3
        with:
          username: ${{ secrets.DOCKER_USERNAME }}
          password: ${{ secrets.DOCKER_PASSWORD }}
      - name: Create manifest list and push
        working-directory: /tmp/digests
        run: |
          docker buildx imagetools create --tag ${{ env.REGISTRY_IMAGE }}:develop \
            $(printf '${{ env.REGISTRY_IMAGE }}@sha256:%s ' *)
      - name: Inspect image
        run: |
          docker buildx imagetools inspect ${{ env.REGISTRY_IMAGE }}:develop<|MERGE_RESOLUTION|>--- conflicted
+++ resolved
@@ -14,9 +14,6 @@
   build:
     name: Build
     runs-on: ubuntu-latest
-<<<<<<< HEAD
-    if: github.repository == 'laoxong/misskey'
-=======
     strategy:
       fail-fast: false
       matrix:
@@ -24,7 +21,6 @@
           - linux/amd64
           - linux/arm64
     if: github.repository == 'misskey-dev/misskey'
->>>>>>> 96c7c85a
     steps:
       - name: Prepare
         run: |
@@ -33,19 +29,7 @@
       - name: Check out the repo
         uses: actions/checkout@v4.1.1
       - name: Set up Docker Buildx
-<<<<<<< HEAD
-        id: buildx
-        uses: docker/setup-buildx-action@v3.0.0
-        with:
-          platforms: linux/amd64,linux/arm64
-      - name: Docker meta
-        id: meta
-        uses: docker/metadata-action@v5
-        with:
-          images: laoxong/misskey
-=======
         uses: docker/setup-buildx-action@v3
->>>>>>> 96c7c85a
       - name: Log in to Docker Hub
         uses: docker/login-action@v3
         with:
@@ -59,10 +43,6 @@
           push: true
           platforms: ${{ matrix.platform }}
           provenance: false
-<<<<<<< HEAD
-          tags: laoxong/misskey:develop
-=======
->>>>>>> 96c7c85a
           labels: develop
           cache-from: type=gha
           cache-to: type=gha,mode=max
