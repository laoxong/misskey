--- conflicted
+++ resolved
@@ -1,11 +1,7 @@
 <template>
 <span>
 	<span>@{{ user.username }}</span>
-<<<<<<< HEAD
-	<span v-if="user.host || detail || showFullAcct" style="opacity: 0.5;">@{{ user.host || host }}</span>
-=======
 	<span v-if="user.host || detail || defaultStore.state.showFullAcct" style="opacity: 0.5;">@{{ user.host || host }}</span>
->>>>>>> 7a8a7567
 </span>
 </template>
 
@@ -21,5 +17,4 @@
 }>();
 
 const host = toUnicode(hostRaw);
-const showFullAcct = $ref(defaultStore.state.showFullAcct);
 </script>