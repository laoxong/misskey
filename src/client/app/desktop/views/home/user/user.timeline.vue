<template>
<div>
	<mk-notes ref="timeline" :make-promise="makePromise" @inited="() => $emit('loaded')">
		<template #header>
			<header class="oh5y2r7l5lx8j6jj791ykeiwgihheguk">
				<span :data-active="mode == 'default'" @click="mode = 'default'"><fa :icon="['far', 'comment-alt']"/> {{ $t('default') }}</span>
				<span :data-active="mode == 'with-replies'" @click="mode = 'with-replies'"><fa icon="comments"/> {{ $t('with-replies') }}</span>
				<span :data-active="mode == 'with-media'" @click="mode = 'with-media'"><fa :icon="['far', 'images']"/> {{ $t('with-media') }}</span>
				<span :data-active="mode == 'my-posts'" @click="mode = 'my-posts'"><fa icon="user"/> {{ $t('my-posts') }}</span>
			</header>
		</template>
	</mk-notes>
</div>
</template>

<script lang="ts">
import Vue from 'vue';
import i18n from '../../../../i18n';

const fetchLimit = 10;

export default Vue.extend({
	i18n: i18n('desktop/views/pages/user/user.timeline.vue'),

	props: ['user'],

	data() {
		return {
			fetching: true,
			mode: 'default',
			unreadCount: 0,
			date: null,
			makePromise: cursor => this.$root.api('users/notes', {
				userId: this.user.id,
				limit: fetchLimit + 1,
				includeReplies: this.mode == 'with-replies',
				includeMyRenotes: this.mode != 'my-posts',
				withFiles: this.mode == 'with-media',
<<<<<<< HEAD
				untilDate: cursor ? cursor : new Date().getTime() + 1000 * 86400 * 365
=======
				untilDate: cursor ? undefined : (this.date ? this.date.getTime() : undefined),
				untilId: cursor ? cursor : undefined
>>>>>>> debe648a
			}).then(notes => {
				if (notes.length == fetchLimit + 1) {
					notes.pop();
					return {
						notes: notes,
						more: true
					};
				} else {
					return {
						notes: notes,
						more: false
					};
				}
			})
		};
	},

	watch: {
		mode() {
			(this.$refs.timeline as any).reload();
		}
	},

	mounted() {
		document.addEventListener('keydown', this.onDocumentKeydown);
		this.$root.$on('warp', this.warp);
		this.$once('hook:beforeDestroy', () => {
			this.$root.$off('warp', this.warp);
			document.removeEventListener('keydown', this.onDocumentKeydown);
		});
	},

	methods: {
		onDocumentKeydown(e) {
			if (e.target.tagName !== 'INPUT' && e.target.tagName !== 'TEXTAREA') {
				if (e.which == 84) { // [t]
					(this.$refs.timeline as any).focus();
				}
			}
		},

		warp(date) {
			this.date = date;
			(this.$refs.timeline as any).reload();
		}
	}
});
</script>

<style lang="stylus" scoped>
.oh5y2r7l5lx8j6jj791ykeiwgihheguk
	padding 0 8px
	z-index 10
	background var(--faceHeader)
	box-shadow 0 1px var(--desktopTimelineHeaderShadow)

	> span
		display inline-block
		padding 0 10px
		line-height 42px
		font-size 12px
		user-select none

		&[data-active]
			color var(--primary)
			cursor default
			font-weight bold

			&:before
				content ""
				display block
				position absolute
				bottom 0
				left -8px
				width calc(100% + 16px)
				height 2px
				background var(--primary)

		&:not([data-active])
			color var(--desktopTimelineSrc)
			cursor pointer

			&:hover
				color var(--desktopTimelineSrcHover)

</style><|MERGE_RESOLUTION|>--- conflicted
+++ resolved
@@ -36,12 +36,8 @@
 				includeReplies: this.mode == 'with-replies',
 				includeMyRenotes: this.mode != 'my-posts',
 				withFiles: this.mode == 'with-media',
-<<<<<<< HEAD
-				untilDate: cursor ? cursor : new Date().getTime() + 1000 * 86400 * 365
-=======
 				untilDate: cursor ? undefined : (this.date ? this.date.getTime() : undefined),
 				untilId: cursor ? cursor : undefined
->>>>>>> debe648a
 			}).then(notes => {
 				if (notes.length == fetchLimit + 1) {
 					notes.pop();
