{
  "name": "misskey",
  "author": "syuilo <i@syuilo.com>",
  "version": "1.0.0",
  "license": "MIT",
  "description": "A miniblog-based SNS",
  "bugs": "https://github.com/syuilo/misskey/issues",
  "repository": "https://github.com/syuilo/misskey.git",
  "main": "./built/index.js",
  "private": true,
  "scripts": {
    "config": "node ./tools/init.js",
    "start": "node ./built",
    "debug": "DEBUG=misskey:* node ./built",
    "update": "./tools/update.sh",
    "swagger": "node ./swagger.js",
    "build": "gulp build",
    "rebuild": "gulp rebuild",
    "clean": "gulp clean",
    "cleanall": "gulp cleanall",
    "lint": "gulp lint",
    "test": "gulp test"
  },
  "dependencies": {
    "@types/bcryptjs": "2.4.0",
    "@types/body-parser": "1.16.0",
    "@types/chai": "3.4.35",
    "@types/chai-http": "0.0.30",
    "@types/chalk": "0.4.31",
    "@types/compression": "0.0.33",
    "@types/cors": "2.8.1",
    "@types/debug": "0.0.29",
    "@types/elasticsearch": "5.0.13",
    "@types/escape-html": "0.0.19",
    "@types/event-stream": "3.3.31",
    "@types/express": "4.0.35",
    "@types/glob": "5.0.30",
    "@types/gm": "1.17.30",
<<<<<<< HEAD
    "@types/gulp": "4.0.1",
    "@types/gulp-mocha": "0.0.29",
    "@types/gulp-rename": "0.0.31",
    "@types/gulp-tslint": "3.6.31",
=======
    "@types/gulp-rename": "0.0.32",
    "@types/gulp-mocha": "0.0.30",
    "@types/gulp": "4.0.2",
    "@types/gulp-tslint": "3.6.30",
>>>>>>> edc24f5f
    "@types/gulp-typescript": "0.0.32",
    "@types/gulp-uglify": "0.0.29",
    "@types/gulp-util": "3.0.30",
    "@types/inquirer": "0.0.32",
    "@types/is-root": "1.0.0",
    "@types/is-url": "1.2.28",
    "@types/js-yaml": "3.5.29",
    "@types/mocha": "2.2.40",
    "@types/mongodb": "2.1.41",
    "@types/monk": "1.0.5",
    "@types/morgan": "1.7.32",
    "@types/ms": "0.7.29",
    "@types/multer": "0.0.33",
    "@types/ratelimiter": "2.1.28",
    "@types/redis": "0.12.36",
    "@types/request": "0.0.41",
    "@types/rimraf": "0.0.28",
    "@types/riot": "2.6.2",
    "@types/serve-favicon": "2.2.28",
    "@types/uuid": "2.0.29",
    "@types/webpack": "2.2.11",
    "@types/webpack-stream": "3.2.6",
    "@types/websocket": "0.0.33",
    "autwh": "0.0.1",
    "bcryptjs": "2.4.3",
    "cafy": "2.3.0",
    "body-parser": "1.17.1",
    "chai": "3.5.0",
    "chai-http": "3.0.0",
    "chalk": "1.1.3",
    "compression": "1.6.2",
    "cors": "2.8.1",
    "cropperjs": "1.0.0-beta.2",
    "crypto": "0.0.3",
    "css-loader": "0.27.3",
    "debug": "2.6.3",
    "deepcopy": "0.6.3",
    "download": "5.0.3",
    "elasticsearch": "12.1.3",
    "emojinize": "1.0.0",
    "escape-html": "1.0.3",
    "escape-regexp": "0.0.1",
    "event-stream": "3.3.4",
    "express": "4.14.1",
    "file-type": "4.1.0",
    "fuckadblock": "3.2.1",
    "git-last-commit": "0.2.0",
    "glob": "7.1.1",
    "gm": "1.23.0",
    "gulp": "3.9.1",
    "gulp-cssnano": "2.1.2",
    "gulp-imagemin": "3.1.1",
    "gulp-mocha": "4.1.0",
    "gulp-pug": "3.3.0",
    "gulp-rename": "1.2.2",
    "gulp-tslint": "7.1.0",
    "gulp-typescript": "3.1.5",
    "gulp-uglify": "2.1.0",
    "gulp-util": "3.0.8",
    "inquirer": "3.0.6",
    "is-root": "1.0.0",
    "is-url": "1.2.2",
    "js-yaml": "3.8.2",
    "mime-types": "2.1.14",
    "mocha": "3.2.0",
    "mongodb": "2.2.24",
    "monk": "4.0.0",
    "morgan": "1.8.1",
    "ms": "0.7.3",
    "multer": "1.3.0",
    "nprogress": "0.2.0",
    "nyaize": "0.0.2",
    "page": "1.7.1",
    "prominence": "0.2.0",
    "pug": "2.0.0-beta11",
    "ratelimiter": "3.0.2",
    "recaptcha-promise": "0.1.2",
    "reconnecting-websocket": "3.0.3",
    "redis": "2.7.1",
    "request": "2.81.0",
    "rimraf": "2.6.1",
    "riot": "3.3.2",
    "riot-tag-loader": "1.0.0",
    "rndstr": "1.0.0",
    "s-age": "1.1.0",
    "serve-favicon": "2.4.1",
    "string-replace-webpack-plugin": "0.1.2",
    "stylus": "0.54.5",
    "stylus-loader": "2.5.1",
    "subdomain": "1.2.0",
    "summaly": "2.0.1",
    "swagger-jsdoc": "1.9.2",
    "syuilo-password-strength": "0.0.1",
    "tcp-port-used": "0.1.2",
    "textarea-caret": "3.0.2",
    "ts-node": "2.1.0",
    "tslint": "4.5.1",
    "typescript": "2.2.1",
    "uglify-js": "git+https://github.com/mishoo/UglifyJS2.git#8f4b45f4f814c04918382949b4bcaf7a8d910281",
    "uuid": "3.0.1",
    "velocity-animate": "1.4.3",
    "vhost": "3.0.2",
    "webpack": "2.2.1",
    "webpack-stream": "3.2.0",
    "websocket": "1.0.24",
    "whatwg-fetch": "2.0.3",
    "xml2json": "0.11.0"
  }
}<|MERGE_RESOLUTION|>--- conflicted
+++ resolved
@@ -36,17 +36,10 @@
     "@types/express": "4.0.35",
     "@types/glob": "5.0.30",
     "@types/gm": "1.17.30",
-<<<<<<< HEAD
-    "@types/gulp": "4.0.1",
-    "@types/gulp-mocha": "0.0.29",
-    "@types/gulp-rename": "0.0.31",
     "@types/gulp-tslint": "3.6.31",
-=======
     "@types/gulp-rename": "0.0.32",
     "@types/gulp-mocha": "0.0.30",
     "@types/gulp": "4.0.2",
-    "@types/gulp-tslint": "3.6.30",
->>>>>>> edc24f5f
     "@types/gulp-typescript": "0.0.32",
     "@types/gulp-uglify": "0.0.29",
     "@types/gulp-util": "3.0.30",
